--- conflicted
+++ resolved
@@ -97,11 +97,6 @@
     #if TEST
     dependencies += [
         .package(
-<<<<<<< HEAD
-            name: "Swifter",
-            url: "https://github.com/httpswift/swifter.git",
-            from: "1.5.0"
-=======
             name: "vapor",
             url: "https://github.com/vapor/vapor.git",
             from: "4.45.3"
@@ -115,23 +110,7 @@
             name: "async-http-client",
             url: "https://github.com/swift-server/async-http-client.git",
             from: "1.2.5"
->>>>>>> 4faf212e
         )
-//        .package(
-//            name: "vapor",
-//            url: "https://github.com/vapor/vapor.git",
-//            from: "4.41.9"
-//        ),
-//        .package(
-//            name: "swift-nio",
-//            url: "https://github.com/apple/swift-nio.git",
-//            from: "2.27.0"
-//        ),
-//        .package(
-//            name: "async-http-client",
-//            url: "https://github.com/swift-server/async-http-client.git",
-//            from: "1.2.5"
-//        )
     ]
     #endif
 
@@ -151,11 +130,10 @@
 
     #if TEST
     dependencies += [
-        .product(name: "Swifter", package: "Swifter")
-//        .product(name: "Vapor", package: "vapor"),
-//        .product(name: "NIOHTTP1", package: "swift-nio"),
-//        .product(name: "NIO", package: "swift-nio"),
-//        .product(name: "AsyncHTTPClient", package: "async-http-client")
+       .product(name: "Vapor", package: "vapor"),
+       .product(name: "NIOHTTP1", package: "swift-nio"),
+       .product(name: "NIO", package: "swift-nio"),
+       .product(name: "AsyncHTTPClient", package: "async-http-client")
     ]
     #endif
 
