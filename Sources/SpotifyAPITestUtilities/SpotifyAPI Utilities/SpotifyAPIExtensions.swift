import Foundation
#if canImport(FoundationNetworking)
import FoundationNetworking
#endif
#if canImport(Combine)
import Combine
#else
import OpenCombine
import OpenCombineDispatch
import OpenCombineFoundation
#endif
@testable import SpotifyWebAPI
import SpotifyExampleContent


<<<<<<< HEAD
private let serialMockQueue = DispatchQueue.combine(label: "serialMockQueue")
=======
private let serialMockQueue = DispatchQueue(label: "serialMockQueue")
>>>>>>> 8e06179d

public extension SpotifyAPI {
    

    /**
     Throws the error that you pass in to downstream subscribers in order
     to test the retry logic.
     
     - Parameters:
       - error: The error to throw.
       - times: The number of times to throw the error before returning
             a successful response.
     */
    func mockThrowError(
        _ error: Error,
        times: Int
    ) -> AnyPublisher<Album, Error> {

        var times = times

        return Deferred {
            Future<(data: Data, response: URLResponse), Error> { promise in
                if times > 0 {
                    self.logger.trace("returning error. times: \(times)")
                    promise(.failure(error))
                }
                else {
                    self.logger.trace("returning successful response")
                    let album = Album.darkSideOfTheMoon
                    let albumData = try! JSONEncoder().encode(album)
                    let url = URL(
                        string: "https://api.spotify.com/v1/albums/4LH4d3cOWNNsVw41Gqt2kv"
                    )!
                    let httpResponse = HTTPURLResponse(
                        url: url,
                        statusCode: 200,
                        httpVersion: nil,
                        headerFields: nil
                    )!
                    let output = (data: albumData, response: httpResponse)
                    promise(.success(output))
                }
                times -= 1
            }
        }
        .delay(
            for: .milliseconds(Int.random(in: 100...1000)),
            scheduler: serialMockQueue
        )
        .decodeSpotifyObject(Album.self)

    }
    
    func mockDecodeOptionalSpotifyObject<T: Decodable>(
        statusCode: Int,
        data: Data,
        responseType: T.Type
    ) -> AnyPublisher<T?, Error> {
        
        return Deferred {
            Future<(data: Data, response: URLResponse), Error> { promise in
                
                let url = URL(string: "http://example.com/")!

                let httpResponse = HTTPURLResponse(
                    url: url,
                    statusCode: statusCode,
                    httpVersion: nil,
                    headerFields: nil
                )!
                let output = (data: data, response: httpResponse)
                promise(.success(output))
            }
        }
        .delay(
            for: .milliseconds(Int.random(in: 100...1000)),
            scheduler: serialMockQueue
        )
        .decodeOptionalSpotifyObject(T.self)

    }

}<|MERGE_RESOLUTION|>--- conflicted
+++ resolved
@@ -13,11 +13,8 @@
 import SpotifyExampleContent
 
 
-<<<<<<< HEAD
+
 private let serialMockQueue = DispatchQueue.combine(label: "serialMockQueue")
-=======
-private let serialMockQueue = DispatchQueue(label: "serialMockQueue")
->>>>>>> 8e06179d
 
 public extension SpotifyAPI {
     
