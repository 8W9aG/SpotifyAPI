import Foundation

#if canImport(Combine)
import Combine
#else
import OpenCombine
import OpenCombineDispatch
import OpenCombineFoundation
#endif

import XCTest
@testable import SpotifyWebAPI

#if canImport(AppKit)
import AppKit
#elseif canImport(UIKit)
import UIKit
#endif

#if canImport(FoundationNetworking)
import FoundationNetworking
#endif

public extension StringProtocol {
    
    /// Parses an id from a uri by returning all characters after the last ":".
    var spotifyId: String? {
        return self.split(separator: ":").last.map { String($0) }
    }

}

/// Assert the Spotify user is "petervschorn".
public func assertUserIsPeter(
    _ user: SpotifyUser,
    file: StaticString = #file,
    line: UInt = #line
) {
 
    XCTAssertEqual(
        user.href,
        URL(string: "https://api.spotify.com/v1/users/petervschorn")!,
        file: file, line: line
    )
    XCTAssertEqual(
        user.id, "petervschorn",
        file: file, line: line
    )
    XCTAssertEqual(
        user.uri,
        "spotify:user:petervschorn",
        file: file, line: line
    )
    XCTAssertEqual(
        user.type, .user,
        file: file, line: line
    )
    
}

public extension Scope {
    
    /**
     All the scopes that are related to playlists
     
     * `playlistReadCollaborative`
     * `playlistModifyPublic`
     * `playlistReadPrivate`
     * `playlistModifyPrivate`
     * `ugcImageUpload` (required for uploading an image to a playlist)
     */
    static let playlistScopes: Set<Scope> = [
        .playlistReadCollaborative,
        .playlistModifyPublic,
        .playlistReadPrivate,
        .playlistModifyPrivate,
        .ugcImageUpload
    ]

}

public extension URLSession {
    
    /**
     Sets the `cachePolicy` of the `URLRequest` to
     `reloadIgnoringLocalAndRemoteCacheData`.
     
     Useful for tests that need to produce a rate limited error.
     */
    func noCacheNetworkAdaptor(
        request: URLRequest
    ) -> AnyPublisher<(data: Data, response: HTTPURLResponse), Error> {
        
        var request = request
        request.cachePolicy = .reloadIgnoringLocalAndRemoteCacheData

        return URLSession.shared.dataTaskPublisher(for: request)
            .mapError { $0 as Error }
            .map { data, response -> (data: Data, response: HTTPURLResponse) in
                guard let httpURLResponse = response as? HTTPURLResponse else {
                    fatalError(
                        "could not cast URLResponse to HTTPURLResponse:\n\(response)"
                    )
                }
                return (data: data, response: httpURLResponse)
            }
            .eraseToAnyPublisher()

    }
    

    static let __defaultNetworkAdaptor: (
        URLRequest
    ) -> AnyPublisher<(data: Data, response: HTTPURLResponse), Error> = { request in
        
        #if canImport(Combine)
        return URLSession.shared.dataTaskPublisher(for: request)
            .mapError { $0 as Error }
            .map { data, response -> (data: Data, response: HTTPURLResponse) in
                guard let httpURLResponse = response as? HTTPURLResponse else {
                    fatalError(
                        "could not cast URLResponse to HTTPURLResponse:\n\(response)"
                    )
                }
//                let dataString = String(data: data, encoding: .utf8) ?? "nil"
//                print("_defaultNetworkAdaptor: \(response.url!): \(dataString)")
                return (data: data, response: httpURLResponse)
            }
            .eraseToAnyPublisher()
        #else
        // the OpenCombine implementation of `DataTaskPublisher` has
        // some concurrency issues.
        return Future<(data: Data, response: HTTPURLResponse), Error> { promise in
            URLSession.shared.dataTask(with: request) { data, response, error in
                if let data = data, let response = response {
                    guard let httpURLResponse = response as? HTTPURLResponse else {
                        fatalError(
                            "could not cast URLResponse to HTTPURLResponse:\n\(response)"
                        )
                    }
//                    let dataString = String(data: data, encoding: .utf8) ?? "nil"
//                    print("_defaultNetworkAdaptor: \(response.url!): \(dataString)")
                    promise(.success((data: data, response: httpURLResponse)))
                }
                else {
                    let error = error ?? URLError(.unknown)
                    promise(.failure(error))
                }
            }
            .resume()
        }
        .eraseToAnyPublisher()
        #endif

    }

}

public extension String {
    
    func append(to file: URL, terminator: String = "\n") throws {

        guard var data = self.data(using: .utf8) else {
            return
        }
        guard let terminatorData = terminator.data(using: .utf8) else {
            return
        }
        data.append(terminatorData)

        let manager = FileManager.default

        if manager.fileExists(atPath: file.path) {
            let handle = try FileHandle(forUpdating: file)
            do {
<<<<<<< HEAD
                #if compiler(>=5.3)
=======
>>>>>>> 4faf212e
                if #available(macOS 10.15.4, iOS 13.4, macCatalyst 13.4, tvOS 13.4, watchOS 6.2, *) {
                    try handle.seekToEnd()
                }
                else {
                    handle.seekToEndOfFile()
                }
<<<<<<< HEAD
                #else
                handle.seekToEndOfFile()
                #endif
                
=======
>>>>>>> 4faf212e
                handle.write(data)
                try handle.close()

            } catch {
                try handle.close()
                throw error
            }
            
        }
        else {
            let directory = file.deletingLastPathComponent()
            if !manager.fileExists(atPath: directory.path) {
                try manager.createDirectory(
                    at: directory,
                    withIntermediateDirectories: true
                )
            }
            
            try data.write(to: file, options: [.atomic])
        }
        
    }

}

public struct VaporServerError: Error, Codable {
    
    /// The reason for the error.
    public let reason: String
    
    /// Always set to `true` to indicate that the JSON payload represents an
    /// error response.
    public let error: Bool
}

extension VaporServerError: CustomStringConvertible {
    public var description: String {
        return """
            \(Self.self)(reason: "\(self.reason)")
            """
    }
}

extension VaporServerError {
    
    public static func decodeFromNetworkResponse(
        data: Data, response: HTTPURLResponse
    ) -> Error? {
        
        guard (400..<500).contains(response.statusCode) else {
            return nil
        }
        
        return try? JSONDecoder().decode(
            Self.self, from: data
        )
        
    }
    
}<|MERGE_RESOLUTION|>--- conflicted
+++ resolved
@@ -173,23 +173,16 @@
         if manager.fileExists(atPath: file.path) {
             let handle = try FileHandle(forUpdating: file)
             do {
-<<<<<<< HEAD
                 #if compiler(>=5.3)
-=======
->>>>>>> 4faf212e
                 if #available(macOS 10.15.4, iOS 13.4, macCatalyst 13.4, tvOS 13.4, watchOS 6.2, *) {
                     try handle.seekToEnd()
                 }
                 else {
                     handle.seekToEndOfFile()
                 }
-<<<<<<< HEAD
                 #else
                 handle.seekToEndOfFile()
                 #endif
-                
-=======
->>>>>>> 4faf212e
                 handle.write(data)
                 try handle.close()
 
