--- conflicted
+++ resolved
@@ -1,14 +1,9 @@
 import Foundation
 
-<<<<<<< HEAD
 #if SWIFT_TOOLS_5_3
 
-/// A namespace of images that can be used for
-/// testing. They are stored in jpeg format.
-=======
 /// A namespace of images that can be used for testing. They are stored in jpeg
 /// format.
->>>>>>> 4faf212e
 public enum SpotifyExampleImages {
     
     /// A picture of Annabelle. 600 x 800; 121 KB of JPEG data.
@@ -28,10 +23,6 @@
     
 }
 
-<<<<<<< HEAD
-#endif
-=======
-
 private extension Bundle {
     
     func decodeJPEGImage(forResource name: String) -> Data? {
@@ -45,4 +36,5 @@
     }
 
 }
->>>>>>> 4faf212e
+
+#endif