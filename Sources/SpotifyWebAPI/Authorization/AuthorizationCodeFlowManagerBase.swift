import Foundation
#if canImport(Combine)
import Combine
#else
import OpenCombine
import OpenCombineDispatch
import OpenCombineFoundation

#endif

#if canImport(FoundationNetworking)
import FoundationNetworking
#endif

import Logging

/**
 The base class for functionality shared between
 `AuthorizationCodeFlowPKCEManager` and `AuthorizationCodeFlowManager`.
 
 You cannot—and should not—create an instance of this class.
 Instead, you create an instance of one of the sub-classes above.
 
 Use `isAuthorized(for:)` to check if your application is authorized
 for the specified scopes.
 
 Use `deauthorize()` to set the `accessToken`, `refreshToken`, `expirationDate`,
 and `scopes` to `nil`. Does not change `clientId` or `clientSecret`,
 which are immutable.
 
 Contains the following properties:
 
 * The client id
 * The client secret
 * The access token
 * The refresh token
 * The expiration date for the access token
 * The scopes that have been authorized for the access token
 
 [1]: https://developer.spotify.com/documentation/general/guides/authorization-guide/#authorization-code-flow
 */
public class AuthorizationCodeFlowManagerBase<Backend: Codable & Hashable> {
    
    /// The logger for this class. Sub-classes will not use this logger;
    /// instead, they will create their own logger.
    public static var baseLogger: Logger {
        get {
            return AuthorizationManagerLoggers
                    .authorizationCodeFlowManagerBaseLogger
        }
        set {
            AuthorizationManagerLoggers
                    .authorizationCodeFlowManagerBaseLogger = newValue
        }
    }

    public let backend: Backend

    /**
     The access token used in all of the requests
     to the Spotify web API.
     
     # Thread Safety
     
     Access to this property is synchronized; therefore, it is always
     thread-safe.
     */
    public var accessToken: String? {
        return self.updateAuthInfoDispatchQueue.sync {
            self._accessToken
        }
    }
    var _accessToken: String? = nil
    
    /**
     Used to refresh the access token.
     
     # Thread Safety
     
     Access to this property is synchronized; therefore, it is always
     thread-safe.
     */
    public var refreshToken: String? {
        return self.updateAuthInfoDispatchQueue.sync {
            self._refreshToken
        }
    }
    var _refreshToken: String? = nil
    
    /**
     The expiration date of the access token.
    
     You are encouraged to use `accessTokenIsExpired(tolerance:)`
     to check if the token is expired.
     
     # Thread Safety
     
     Access to this property is synchronized; therefore, it is always
     thread-safe.
     */
    public var expirationDate: Date? {
        return self.updateAuthInfoDispatchQueue.sync {
            self._expirationDate
        }
    }
    var _expirationDate: Date? = nil
    
    /**
     The scopes that have been authorized for the access token.
    
     You are encouraged to use `isAuthorized(for:)` to check
     which scopes the access token is authorized for.
     
     # Thread Safety
     
     Access to this property is synchronized; therefore, it is always
     thread-safe.
     */
    public var scopes: Set<Scope>? {
        return self.updateAuthInfoDispatchQueue.sync {
            self._scopes
        }
    }
    var _scopes: Set<Scope>? = nil
    
    /**
     A publisher that emits after the authorization information changes.
     
     **You are discouraged from subscribing to this publisher directly.**
     
     Instead, subscribe to the `SpotifyAPI.authorizationManagerDidChange`
     publisher. This allows you to be notified of changes even
     when you create a new instance of this class and assign it to the
     `authorizationManager` instance property of `SpotifyAPI`.
     
     Emits after the following events occur:
     * After the access and refresh tokens are retrieved using
       ```
       requestAccessAndRefreshTokens(redirectURIWithQuery:state:)
       ```
       or
       ```
       requestAccessAndRefreshTokens(redirectURIWithQuery:codeVerifier:state:)
       ```
     * After the access token (and possibly the refresh token as well) is
       refreshed using `refreshTokens(onlyIfExpired:tolerance:)`.
     
     See also `didDeauthorize`, which emits after `deauthorize()` is called.
     Subscribe to that publisher in order to remove the authorization
     information from persistent storage when it emits.
     
     # Thread Safety
     
     No guarantees are made about which thread this publisher will emit on.
     Always receive on the main thread if you plan on updating the UI.
     */
    public let didChange = PassthroughSubject<Void, Never>()
    
    /**
     A publisher that emits after `deauthorize()` is called.
     
     **You are discouraged from subscribing to this publisher directly.**
     
     Instead, subscribe to the `SpotifyAPI.authorizationManagerDidDeauthorize`
     publisher. This allows you to be notified even when you create a new
     instance of this class and assign it to the `authorizationManager`
     instance property of `SpotifyAPI`.
     
     `deauthorize()` sets the access token, expiration date, refresh token,
     and scopes to `nil`.
     
     Subscribe to this publisher in order to remove the authorization
     information from persistent storage when it emits.
     
     See also `didChange`.
     
     # Thread Safety
     
     No guarantees are made about which thread this publisher will emit on.
     Always receive on the main thread if you plan on updating the UI.
     */
    public let didDeauthorize = PassthroughSubject<Void, Never>()
    
    /**
     A function that gets called everytime this class—and only this
     class—needs to make a network request.
    
     Use this function if you need to use a custom networking client. The `url`
     and `httpMethod` properties of the `URLRequest` parameter are guaranteed
     to be non-`nil`. No guarentees are made about which thread this function
     will be called on. By default, `URLSession` will be used for the network
     requests.
     
     - Warning: Do not mutate this property while a network request is being
           made.
     */
    public var networkAdaptor:
        (URLRequest) -> AnyPublisher<(data: Data, response: HTTPURLResponse), Error>
    
    var cancellables: Set<AnyCancellable> = []
    
    /// Ensure no data races occur when updating the auth info.
    let updateAuthInfoDispatchQueue = DispatchQueue(
        label: "updateAuthInfoDispatchQueue"
    )
    
    let refreshTokensQueue = DispatchQueue(
        label: "AuthorizationCodeFlowManagerBase.refrehTokens"
    )

    /**
     The request to refresh the access token is stored in this
     property so that if multiple asyncronous requests are made
     to refresh the access token, then only one actual network
     request is made. Once this publisher finishes, it is set to
     `nil`.
     */
    var refreshTokensPublisher: AnyPublisher<Void, Error>? = nil
    
    required init(
        backend: Backend,
        networkAdaptor: (
            (URLRequest) -> AnyPublisher<(data: Data, response: HTTPURLResponse), Error>
        )? = nil
    ) {
        self.backend = backend
        self.networkAdaptor = networkAdaptor
                ?? URLSession.shared.defaultNetworkAdaptor(request:)
    }
    
    // MARK: - Codable -
    
    /// :nodoc:
    init(from decoder: Decoder) throws {
        
        let codingWrapper = try AuthInfo(from: decoder)
        
        self._accessToken = codingWrapper.accessToken
        self._refreshToken = codingWrapper.refreshToken
        self._expirationDate = codingWrapper.expirationDate
        self._scopes = codingWrapper.scopes
        
        let container = try decoder.container(
            keyedBy: AuthInfo.CodingKeys.self
        )
        self.backend = try container.decode(
            Backend.self, forKey: .endpoint
        )
        self.networkAdaptor = URLSession.shared.defaultNetworkAdaptor(request:)
        
    }
    
    /// :nodoc:
    func encode(to encoder: Encoder) throws {
        let codingWrapper = self.updateAuthInfoDispatchQueue.sync {
            return AuthInfo(
                accessToken: self._accessToken,
                refreshToken: self._refreshToken,
                expirationDate: self._expirationDate,
                scopes: self._scopes
            )
        }
        
        var container = encoder.container(
            keyedBy: AuthInfo.CodingKeys.self
        )
        
		try container.encode(
			self.backend, forKey: .endpoint
		)
        try codingWrapper.encode(to: encoder)
        
    }
    
    func hash(into hasher: inout Hasher) {
        self.updateAuthInfoDispatchQueue.sync {
            hasher.combine(self.backend)
            hasher.combine(self._accessToken)
            hasher.combine(self._refreshToken)
            hasher.combine(self._expirationDate)
            hasher.combine(self._scopes)
        }
    }

    /**
     Returns a copy of self.
     
     Copies the following properties:
<<<<<<< HEAD
     * `backend`
=======
     * `clientId`
     * `clientSecret`
>>>>>>> 1b91ad2b
     * `accessToken`
     * `refreshToken`
     * `expirationDate`
     * `scopes`
     * `networkAdaptor`
     */
    public func makeCopy() -> Self {
        let instance = Self(
<<<<<<< HEAD
            backend: self.backend
=======
            clientId: self.clientId, clientSecret: self.clientSecret
>>>>>>> 1b91ad2b
        )
        return self.updateAuthInfoDispatchQueue.sync {
            instance._accessToken = self._accessToken
            instance._refreshToken = self._refreshToken
            instance._expirationDate = self._expirationDate
            instance._scopes = self._scopes
            instance.networkAdaptor = self.networkAdaptor
            return instance
        }
    }
}

public extension AuthorizationCodeFlowManagerBase {
    
    // MARK: - Authorization -
    
    /**
     Sets `accessToken`, `refreshToken`, `expirationDate`, and
     `scopes` to `nil`. Does not change `clientId` or `clientSecret`,
     which are immutable.
     
     After calling this method, you must authorize your application
     again before accessing any of the Spotify web API endpoints.
     
     If this instance is stored in persistent storage, consider
     removing it after calling this method.

     Calling this method causes `didDeauthorize` to emit a signal, which
     will also cause `SpotifyAPI.authorizationManagerDidDeauthorize` to
     emit a signal.
     
     # Thread Safety
     
     This method is thread-safe.
     */
    func deauthorize() {
        self.updateAuthInfoDispatchQueue.sync {
            self._accessToken = nil
            self._refreshToken = nil
            self._expirationDate = nil
            self._scopes = nil
            self.refreshTokensPublisher = nil
        }
        Self.baseLogger.trace("\(Self.self): didDeauthorize.send()")
        self.didDeauthorize.send()
    }
    
    /**
     Determines whether the access token is expired within the given
     tolerance.
     
     See also `isAuthorized(for:)`.
     
     The access token is refreshed automatically when necessary
     before each request to the Spotify web API is made.
     Therefore, **you should never need to call this method directly.**
     
     - Parameter tolerance: The tolerance in seconds.
           Default 120.
     - Returns: `true` if `expirationDate` - `tolerance` is
           equal to or before the current date or if `accessToken`
           is `nil`. Else, `false`.
     
     # Thread Safety
     
     This method is thread-safe.
     */
    func accessTokenIsExpired(tolerance: Double = 120) -> Bool {
        return self.updateAuthInfoDispatchQueue.sync {
            return accessTokenIsExpiredNOTTHreadSafe(tolerance: tolerance)
        }
    }
    
    /**
     Returns `true` if `accessToken` is not `nil` and the application
     is authorized for the specified scopes, else `false`.
     
     - Parameter scopes: A set of [Spotify Authorizaion Scopes][1].
     Use an empty set (default) to check if an `accessToken`
     has been retrieved for the application, which is still
     required for all endpoints, even those that do not require
     scopes.
     
     # Thread Safety
     
     This method is thread-safe.
     
     [1]: https://developer.spotify.com/documentation/general/guides/scopes/
     */
    func isAuthorized(for scopes: Set<Scope> = []) -> Bool {
        return self.updateAuthInfoDispatchQueue.sync {
            if self._accessToken == nil { return false }
            return scopes.isSubset(of: self._scopes ?? [])
        }
    }
    
}

// MARK: - Internal -

extension AuthorizationCodeFlowManagerBase {
    
    func updateFromAuthInfo(_ authInfo: AuthInfo) {
        self.updateAuthInfoDispatchQueue.sync {
            self._accessToken = authInfo.accessToken
            if let refreshToken = authInfo.refreshToken {
                self._refreshToken = refreshToken
            }
            self._expirationDate = authInfo.expirationDate
            self._scopes = authInfo.scopes
            self.refreshTokensPublisher = nil
        }
        Self.baseLogger.trace("\(Self.self): didChange.send()")
        self.didChange.send()
    }
    
    /// This method should **ALWAYS** be called within
    /// `updateAuthInfoDispatchQueue`, or the thread-safety guarantees
    /// of this class will be violated.
    func accessTokenIsExpiredNOTTHreadSafe(tolerance: Double = 120) -> Bool {
        if (self._accessToken == nil) != (self._expirationDate == nil) {
            let expirationDateString = self._expirationDate?
                .description(with: .current) ?? "nil"
            Self.baseLogger.error(
                """
                \(Self.self): accessToken or expirationDate was nil, but not both:
                accessToken == nil: \(self._accessToken == nil); \
                expiration date: \(expirationDateString)
                """
            )
        }
        if self._accessToken == nil { return true }
        guard let expirationDate = self._expirationDate else { return true }
        return expirationDate.addingTimeInterval(-tolerance) <= Date()
    }
    
    public func _assertNotOnUpdateAuthInfoDispatchQueue() {
        #if DEBUG
        dispatchPrecondition(
            condition: .notOnQueue(self.updateAuthInfoDispatchQueue)
        )
        #endif
    }
    
    func isEqualTo(other: AuthorizationCodeFlowManagerBase) -> Bool {
        
        let (lhsAccessToken, lhsRefreshToken, lhsScopes, lhsExpirationDate) =
            self.updateAuthInfoDispatchQueue
                .sync { () -> (String?, String?, Set<Scope>?, Date?) in
                    return (
                        self._accessToken,
                        self._refreshToken,
                        self._scopes,
                        self._expirationDate
                    )
                }
        
        let (rhsAccessToken, rhsRefreshToken, rhsScopes, rhsExpirationDate) =
                other.updateAuthInfoDispatchQueue
                    .sync { () -> (String?, String?, Set<Scope>?, Date?) in
                        return (
                            other._accessToken,
                            other._refreshToken,
                            other._scopes,
                            other._expirationDate
                        )
                    }
        
		return self.backend == other.backend &&
                lhsAccessToken == rhsAccessToken &&
                lhsRefreshToken == rhsRefreshToken &&
                lhsScopes == rhsScopes &&
                lhsExpirationDate.isApproximatelyEqual(to: rhsExpirationDate)

    }

}

// MARK: - Testing -

extension AuthorizationCodeFlowManagerBase {
    
    /// This method sets random values for various properties
    /// for testing purposes. Do not call it outside the context
    /// of tests.
    func mockValues() {
        self.updateAuthInfoDispatchQueue.sync {
            self._accessToken = UUID().uuidString
            self._refreshToken = UUID().uuidString
            self._expirationDate = Date()
            self._scopes = Set(Scope.allCases.shuffled().prefix(5))
        }
    }
<<<<<<< HEAD
        
=======
    
>>>>>>> 1b91ad2b
    /// Only use for testing purposes.
    func subscribeToDidChange() {
        
        self.didChange
            .print("\(Self.self): subscribeToDidChange")
            .sink(receiveValue: { _ in })
            .store(in: &cancellables)
        
    }
    
    /**
     Sets the expiration date of the access token to the specified date.
     **Only use for testing purposes**.
     
     - Parameter date: The date to set the expiration date to.
     */
    public func setExpirationDate(to date: Date) {
        self.updateAuthInfoDispatchQueue.sync {
            Self.baseLogger.notice(
                "\(Self.self): mock expiration date: \(date.description(with: .current))"
            )
            self._expirationDate = date
        }
    }
    
}<|MERGE_RESOLUTION|>--- conflicted
+++ resolved
@@ -286,12 +286,7 @@
      Returns a copy of self.
      
      Copies the following properties:
-<<<<<<< HEAD
      * `backend`
-=======
-     * `clientId`
-     * `clientSecret`
->>>>>>> 1b91ad2b
      * `accessToken`
      * `refreshToken`
      * `expirationDate`
@@ -300,11 +295,7 @@
      */
     public func makeCopy() -> Self {
         let instance = Self(
-<<<<<<< HEAD
             backend: self.backend
-=======
-            clientId: self.clientId, clientSecret: self.clientSecret
->>>>>>> 1b91ad2b
         )
         return self.updateAuthInfoDispatchQueue.sync {
             instance._accessToken = self._accessToken
@@ -498,12 +489,8 @@
             self._scopes = Set(Scope.allCases.shuffled().prefix(5))
         }
     }
-<<<<<<< HEAD
-        
-=======
-    
->>>>>>> 1b91ad2b
-    /// Only use for testing purposes.
+    
+	/// Only use for testing purposes.
     func subscribeToDidChange() {
         
         self.didChange
