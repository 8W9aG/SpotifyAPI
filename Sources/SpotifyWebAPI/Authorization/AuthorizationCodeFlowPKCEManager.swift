--- conflicted
+++ resolved
@@ -757,30 +757,17 @@
     }
 
     /// :nodoc:
-<<<<<<< HEAD
-    public var description: String {
-        // print("AuthorizationCodeFlowManager.description WAITING for queue")
-        return self.updateAuthInfoDispatchQueue.sync {
-            // print("AuthorizationCodeFlowManager.description INSIDE queue")
-            let expirationDateString = _expirationDate?
-                    .description(with: .autoupdatingCurrent)
-                    ?? "nil"
-            
-            let scopeString = _scopes.map({ "\($0.map({ $0.rawValue }))" })
-                    ?? "nil"
-=======
     public override var description: String {
         // print("AuthorizationCodeFlowBackendManager.description WAITING for queue")
         return self.updateAuthInfoQueue.sync {
             // print("AuthorizationCodeFlowBackendManager.description INSIDE queue")
             let expirationDateString = self._expirationDate?
                     .description(with: .current) ?? "nil"
->>>>>>> 4faf212e
             
             return """
                 AuthorizationCodeFlowPKCEManager(
                     access token: \(self._accessToken.quotedOrNil())
-                    scopes: \(self._scopes.map(\.rawValue))
+                    scopes: \(self._scopes.map({ $0.rawValue }))
                     expiration date: \(expirationDateString)
                     refresh token: \(self._refreshToken.quotedOrNil())
                     clientId: "\(self.clientId)"
