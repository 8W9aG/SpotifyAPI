--- conflicted
+++ resolved
@@ -23,12 +23,8 @@
         
         let playbackRequest = PlaybackRequest(
             context: .contextURI(playlist),
-<<<<<<< HEAD
-            offset: .uri("spotify:track:1wGoqD0vrf7njGvxm8CEf5"),  // Any Colour You Like
-=======
             // Any Colour You Like
             offset: .uri("spotify:track:1wGoqD0vrf7njGvxm8CEf5"),
->>>>>>> f4e105a8
             positionMS: 100_000  // 1 minute 40 seconds
         )
         
